use itertools::{izip, Itertools};
use reth_db::{
    cursor::{DbCursorRO, DbCursorRW, DbDupCursorRO},
    database::{Database, DatabaseGAT},
    models::{
        sharded_key,
        storage_sharded_key::{self, StorageShardedKey},
        ShardedKey, StoredBlockBody, TransitionIdAddress,
    },
    table::{KeyValue, Table},
    tables,
    transaction::{DbTx, DbTxMut, DbTxMutGAT},
    TransitionList,
};
use reth_interfaces::{db::Error as DbError, provider::ProviderError};
use reth_primitives::{
<<<<<<< HEAD
    keccak256, Account, Address, BlockHash, BlockNumber, ChainSpec, Hardfork, Header, Receipt,
    SealedBlock, SealedBlockWithSenders, StorageEntry, TransactionSignedEcRecovered, TransitionId,
    TxNumber, H256, U256,
=======
    keccak256, Account, Address, BlockHash, BlockNumber, Bytecode, ChainSpec, Hardfork, Header,
    SealedBlock, StorageEntry, TransitionId, TxNumber, H256, U256,
>>>>>>> 9e1c341e
};
use reth_tracing::tracing::{info, trace};
use std::{
    collections::{btree_map::Entry, BTreeMap, BTreeSet},
    fmt::Debug,
    ops::{Bound, Deref, DerefMut, Range, RangeBounds},
};

use crate::{
    execution_result::{AccountInfoChangeSet, TransactionChangeSet},
    insert_canonical_block,
    trie::{DBTrieLoader, TrieError},
};

use crate::execution_result::{AccountChangeSet, ExecutionResult};

/// A container for any DB transaction that will open a new inner transaction when the current
/// one is committed.
// NOTE: This container is needed since `Transaction::commit` takes `mut self`, so methods in
// the pipeline that just take a reference will not be able to commit their transaction and let
// the pipeline continue. Is there a better way to do this?
//
// TODO: Re-evaluate if this is actually needed, this was introduced as a way to manage the
// lifetime of the `TXMut` and having a nice API for re-opening a new transaction after `commit`
pub struct Transaction<'this, DB: Database> {
    /// A handle to the DB.
    pub(crate) db: &'this DB,
    tx: Option<<DB as DatabaseGAT<'this>>::TXMut>,
}

impl<'a, DB: Database> Debug for Transaction<'a, DB> {
    fn fmt(&self, f: &mut std::fmt::Formatter<'_>) -> std::fmt::Result {
        f.debug_struct("Transaction").finish()
    }
}

impl<'a, DB: Database> Deref for Transaction<'a, DB> {
    type Target = <DB as DatabaseGAT<'a>>::TXMut;

    /// Dereference as the inner transaction.
    ///
    /// # Panics
    ///
    /// Panics if an inner transaction does not exist. This should never be the case unless
    /// [Transaction::close] was called without following up with a call to [Transaction::open].
    fn deref(&self) -> &Self::Target {
        self.tx.as_ref().expect("Tried getting a reference to a non-existent transaction")
    }
}

impl<'a, DB: Database> DerefMut for Transaction<'a, DB> {
    /// Dereference as a mutable reference to the inner transaction.
    ///
    /// # Panics
    ///
    /// Panics if an inner transaction does not exist. This should never be the case unless
    /// [Transaction::close] was called without following up with a call to [Transaction::open].
    fn deref_mut(&mut self) -> &mut Self::Target {
        self.tx.as_mut().expect("Tried getting a mutable reference to a non-existent transaction")
    }
}

impl<'this, DB> Transaction<'this, DB>
where
    DB: Database,
{
    /// Create a new container with the given database handle.
    ///
    /// A new inner transaction will be opened.
    pub fn new(db: &'this DB) -> Result<Self, DbError> {
        Ok(Self { db, tx: Some(db.tx_mut()?) })
    }

    /// Creates a new container with given database and transaction handles.
    pub fn new_raw(db: &'this DB, tx: <DB as DatabaseGAT<'this>>::TXMut) -> Self {
        Self { db, tx: Some(tx) }
    }

    /// Accessor to the internal Database
    pub fn inner(&self) -> &'this DB {
        self.db
    }

    /// Commit the current inner transaction and open a new one.
    ///
    /// # Panics
    ///
    /// Panics if an inner transaction does not exist. This should never be the case unless
    /// [Transaction::close] was called without following up with a call to [Transaction::open].
    pub fn commit(&mut self) -> Result<bool, DbError> {
        let success = if let Some(tx) = self.tx.take() { tx.commit()? } else { false };
        self.tx = Some(self.db.tx_mut()?);
        Ok(success)
    }

    /// Drops the current inner transaction and open a new one.
    pub fn drop(&mut self) -> Result<(), DbError> {
        if let Some(tx) = self.tx.take() {
            drop(tx);
        }

        self.tx = Some(self.db.tx_mut()?);

        Ok(())
    }

    /// Open a new inner transaction.
    pub fn open(&mut self) -> Result<(), DbError> {
        self.tx = Some(self.db.tx_mut()?);
        Ok(())
    }

    /// Close the current inner transaction.
    pub fn close(&mut self) {
        self.tx.take();
    }

    /// Query [tables::CanonicalHeaders] table for block hash by block number
    pub fn get_block_hash(&self, block_number: BlockNumber) -> Result<BlockHash, TransactionError> {
        let hash = self
            .get::<tables::CanonicalHeaders>(block_number)?
            .ok_or(ProviderError::CanonicalHeader { block_number })?;
        Ok(hash)
    }

    /// Query the block body by number.
    pub fn get_block_body(&self, number: BlockNumber) -> Result<StoredBlockBody, TransactionError> {
        let body =
            self.get::<tables::BlockBodies>(number)?.ok_or(ProviderError::BlockBody { number })?;
        Ok(body)
    }

    /// Query the last transition of the block by [BlockNumber] key
    pub fn get_block_transition(&self, key: BlockNumber) -> Result<TransitionId, TransactionError> {
        let last_transition_id = self
            .get::<tables::BlockTransitionIndex>(key)?
            .ok_or(ProviderError::BlockTransition { block_number: key })?;
        Ok(last_transition_id)
    }

    /// Get the next start transaction id and transition for the `block` by looking at the previous
    /// block. Returns Zero/Zero for Genesis.
    pub fn get_next_block_ids(
        &self,
        block: BlockNumber,
    ) -> Result<(TxNumber, TransitionId), TransactionError> {
        if block == 0 {
            return Ok((0, 0))
        }

        let prev_number = block - 1;
        let prev_body = self.get_block_body(prev_number)?;
        let last_transition = self
            .get::<tables::BlockTransitionIndex>(prev_number)?
            .ok_or(ProviderError::BlockTransition { block_number: prev_number })?;
        Ok((prev_body.start_tx_id + prev_body.tx_count, last_transition))
    }

    /// Query the block header by number
    pub fn get_header(&self, number: BlockNumber) -> Result<Header, TransactionError> {
        let header =
            self.get::<tables::Headers>(number)?.ok_or(ProviderError::Header { number })?;
        Ok(header)
    }

    /// Get the total difficulty for a block.
    pub fn get_td(&self, block: BlockNumber) -> Result<U256, TransactionError> {
        let td = self
            .get::<tables::HeaderTD>(block)?
            .ok_or(ProviderError::TotalDifficulty { number: block })?;
        Ok(td.into())
    }

    /// Unwind table by some number key
    #[inline]
    pub fn unwind_table_by_num<T>(&self, num: u64) -> Result<(), DbError>
    where
        DB: Database,
        T: Table<Key = u64>,
    {
        self.unwind_table::<T, _>(num, |key| key)
    }

    /// Unwind the table to a provided block
    pub(crate) fn unwind_table<T, F>(
        &self,
        block: BlockNumber,
        mut selector: F,
    ) -> Result<(), DbError>
    where
        DB: Database,
        T: Table,
        F: FnMut(T::Key) -> BlockNumber,
    {
        let mut cursor = self.cursor_write::<T>()?;
        let mut reverse_walker = cursor.walk_back(None)?;

        while let Some(Ok((key, _))) = reverse_walker.next() {
            if selector(key.clone()) <= block {
                break
            }
            self.delete::<T>(key, None)?;
        }
        Ok(())
    }

    /// Unwind a table forward by a [Walker][reth_db::abstraction::cursor::Walker] on another table
    pub fn unwind_table_by_walker<T1, T2>(&self, start_at: T1::Key) -> Result<(), DbError>
    where
        DB: Database,
        T1: Table,
        T2: Table<Key = T1::Value>,
    {
        let mut cursor = self.cursor_write::<T1>()?;
        let mut walker = cursor.walk(Some(start_at))?;
        while let Some((_, value)) = walker.next().transpose()? {
            self.delete::<T2>(value, None)?;
        }
        Ok(())
    }

    /// Load last shard and check if it is full and remove if it is not. If list is empty, last
    /// shard was full or there is no shards at all.
    fn take_last_account_shard(&self, address: Address) -> Result<Vec<u64>, TransactionError> {
        let mut cursor = self.cursor_read::<tables::AccountHistory>()?;
        let last = cursor.seek_exact(ShardedKey::new(address, u64::MAX))?;
        if let Some((shard_key, list)) = last {
            // delete old shard so new one can be inserted.
            self.delete::<tables::AccountHistory>(shard_key, None)?;
            let list = list.iter(0).map(|i| i as u64).collect::<Vec<_>>();
            return Ok(list)
        }
        Ok(Vec::new())
    }

    /// Load last shard and check if it is full and remove if it is not. If list is empty, last
    /// shard was full or there is no shards at all.
    pub fn take_last_storage_shard(
        &self,
        address: Address,
        storage_key: H256,
    ) -> Result<Vec<u64>, TransactionError> {
        let mut cursor = self.cursor_read::<tables::StorageHistory>()?;
        let last = cursor.seek_exact(StorageShardedKey::new(address, storage_key, u64::MAX))?;
        if let Some((storage_shard_key, list)) = last {
            // delete old shard so new one can be inserted.
            self.delete::<tables::StorageHistory>(storage_shard_key, None)?;
            let list = list.iter(0).map(|i| i as u64).collect::<Vec<_>>();
            return Ok(list)
        }
        Ok(Vec::new())
    }
}

/// Stages impl
impl<'this, DB> Transaction<'this, DB>
where
    DB: Database,
{
    /// Unwind and clear account hashing
    pub fn unwind_account_hashing(
        &self,
        range: Range<TransitionId>,
    ) -> Result<(), TransactionError> {
        let mut hashed_accounts = self.cursor_write::<tables::HashedAccount>()?;

        // Aggregate all transition changesets and and make list of account that have been changed.
        self.cursor_read::<tables::AccountChangeSet>()?
            .walk_range(range)?
            .collect::<Result<Vec<_>, _>>()?
            .into_iter()
            .rev()
            // fold all account to get the old balance/nonces and account that needs to be removed
            .fold(
                BTreeMap::new(),
                |mut accounts: BTreeMap<Address, Option<Account>>, (_, account_before)| {
                    accounts.insert(account_before.address, account_before.info);
                    accounts
                },
            )
            .into_iter()
            // hash addresses and collect it inside sorted BTreeMap.
            // We are doing keccak only once per address.
            .map(|(address, account)| (keccak256(address), account))
            .collect::<BTreeMap<_, _>>()
            .into_iter()
            // Apply values to HashedState (if Account is None remove it);
            .try_for_each(|(hashed_address, account)| -> Result<(), TransactionError> {
                if let Some(account) = account {
                    hashed_accounts.upsert(hashed_address, account)?;
                } else if hashed_accounts.seek_exact(hashed_address)?.is_some() {
                    hashed_accounts.delete_current()?;
                }
                Ok(())
            })?;
        Ok(())
    }

    /// Unwind and clear storage hashing
    pub fn unwind_storage_hashing(
        &self,
        range: Range<TransitionIdAddress>,
    ) -> Result<(), TransactionError> {
        let mut hashed_storage = self.cursor_dup_write::<tables::HashedStorage>()?;

        // Aggregate all transition changesets and make list of accounts that have been changed.
        self.cursor_read::<tables::StorageChangeSet>()?
            .walk_range(range)?
            .collect::<Result<Vec<_>, _>>()?
            .into_iter()
            .rev()
            // fold all account to get the old balance/nonces and account that needs to be removed
            .fold(
                BTreeMap::new(),
                |mut accounts: BTreeMap<(Address, H256), U256>,
                 (TransitionIdAddress((_, address)), storage_entry)| {
                    accounts.insert((address, storage_entry.key), storage_entry.value);
                    accounts
                },
            )
            .into_iter()
            // hash addresses and collect it inside sorted BTreeMap.
            // We are doing keccak only once per address.
            .map(|((address, key), value)| ((keccak256(address), keccak256(key)), value))
            .collect::<BTreeMap<_, _>>()
            .into_iter()
            // Apply values to HashedStorage (if Value is zero just remove it);
            .try_for_each(|((hashed_address, key), value)| -> Result<(), TransactionError> {
                if hashed_storage
                    .seek_by_key_subkey(hashed_address, key)?
                    .filter(|entry| entry.key == key)
                    .is_some()
                {
                    hashed_storage.delete_current()?;
                }

                if value != U256::ZERO {
                    hashed_storage.upsert(hashed_address, StorageEntry { key, value })?;
                }
                Ok(())
            })?;
        Ok(())
    }

    /// Unwind and clear account history indices
    pub fn unwind_account_history_indices(
        &self,
        range: Range<TransitionId>,
    ) -> Result<(), TransactionError> {
        let mut cursor = self.cursor_write::<tables::AccountHistory>()?;

        let account_changeset = self
            .cursor_read::<tables::AccountChangeSet>()?
            .walk_range(range)?
            .collect::<Result<Vec<_>, _>>()?;

        let last_indices = account_changeset
            .into_iter()
            // reverse so we can get lowest transition id where we need to unwind account.
            .rev()
            // fold all account and get last transition index
            .fold(BTreeMap::new(), |mut accounts: BTreeMap<Address, u64>, (index, account)| {
                // we just need address and lowest transition id.
                accounts.insert(account.address, index);
                accounts
            });
        // try to unwind the index
        for (address, rem_index) in last_indices {
            let shard_part = unwind_account_history_shards::<DB>(&mut cursor, address, rem_index)?;

            // check last shard_part, if present, items needs to be reinserted.
            if !shard_part.is_empty() {
                // there are items in list
                self.put::<tables::AccountHistory>(
                    ShardedKey::new(address, u64::MAX),
                    TransitionList::new(shard_part)
                        .expect("There is at least one element in list and it is sorted."),
                )?;
            }
        }
        Ok(())
    }

    /// Unwind and clear storage history indices
    pub fn unwind_storage_history_indices(
        &self,
        range: Range<TransitionIdAddress>,
    ) -> Result<(), TransactionError> {
        let mut cursor = self.cursor_write::<tables::StorageHistory>()?;

        let storage_changesets = self
            .cursor_read::<tables::StorageChangeSet>()?
            .walk_range(range)?
            .collect::<Result<Vec<_>, _>>()?;
        let last_indices = storage_changesets
            .into_iter()
            // reverse so we can get lowest transition id where we need to unwind account.
            .rev()
            // fold all storages and get last transition index
            .fold(
                BTreeMap::new(),
                |mut accounts: BTreeMap<(Address, H256), u64>, (index, storage)| {
                    // we just need address and lowest transition id.
                    accounts.insert((index.address(), storage.key), index.transition_id());
                    accounts
                },
            );
        for ((address, storage_key), rem_index) in last_indices {
            let shard_part =
                unwind_storage_history_shards::<DB>(&mut cursor, address, storage_key, rem_index)?;

            // check last shard_part, if present, items needs to be reinserted.
            if !shard_part.is_empty() {
                // there are items in list
                self.put::<tables::StorageHistory>(
                    StorageShardedKey::new(address, storage_key, u64::MAX),
                    TransitionList::new(shard_part)
                        .expect("There is at least one element in list and it is sorted."),
                )?;
            }
        }
        Ok(())
    }

    /// Insert full block and make it canonical
    ///
    /// This is atomic operation and transaction will do one commit at the end of the function.
    pub fn insert_block(
        &mut self,
        block: SealedBlockWithSenders,
        chain_spec: &ChainSpec,
        changeset: ExecutionResult,
    ) -> Result<(), TransactionError> {
        // Header, Body, SenderRecovery, TD, TxLookup stages
        let (block, senders) = block.into_components();
        let block_number = block.number;
        let block_state_root = block.state_root;
        let block_hash = block.hash();
        let parent_block_number = block.number.saturating_sub(1);

        let (from, to) =
            insert_canonical_block(self.deref_mut(), block, Some(senders), false).unwrap();

        // execution stage
        self.insert_execution_result(vec![changeset], chain_spec, parent_block_number)?;

        // storage hashing stage
        {
            let lists = self.get_addresses_and_keys_of_changed_storages(from, to)?;
            let storages = self.get_plainstate_storages(lists.into_iter())?;
            self.insert_storage_for_hashing(storages.into_iter())?;
        }

        // account hashing stage
        {
            let lists = self.get_addresses_of_changed_accounts(from, to)?;
            let accounts = self.get_plainstate_accounts(lists.into_iter())?;
            self.insert_account_for_hashing(accounts.into_iter())?;
        }

        // merkle tree
        {
            let current_root = self.get_header(parent_block_number)?.state_root;
            let loader = DBTrieLoader::default();
            let root = loader.update_root(self, current_root, from..to)?;
            if root != block_state_root {
                return Err(TransactionError::StateTrieRootMismatch {
                    got: root,
                    expected: block_state_root,
                    block_number,
                    block_hash,
                })
            }
        }

        // account history stage
        {
            let indices = self.get_account_transition_ids_from_changeset(from, to)?;
            self.insert_account_history_index(indices)?;
        }

        // storage history stage
        {
            let indices = self.get_storage_transition_ids_from_changeset(from, to)?;
            self.insert_storage_history_index(indices)?;
        }

        Ok(())
    }

    /// Return list of entries from table
    ///
    /// If TAKE is true, opened cursor would be write and it would delete all values from db.
    #[inline]
    pub fn get_or_take<T: Table, const TAKE: bool>(
        &self,
        range: impl RangeBounds<T::Key>,
    ) -> Result<Vec<KeyValue<T>>, DbError> {
        if TAKE {
            let mut cursor_write = self.cursor_write::<T>()?;
            let mut walker = cursor_write.walk_range(range)?;
            let mut items = Vec::new();
            while let Some(i) = walker.next().transpose()? {
                walker.delete_current()?;
                items.push(i)
            }
            Ok(items)
        } else {
            self.cursor_read::<T>()?.walk_range(range)?.collect::<Result<Vec<_>, _>>()
        }
    }

    /// Get requested blocks transaction with signer
    pub fn get_block_transaction_range<const TAKE: bool>(
        &self,
        range: impl RangeBounds<BlockNumber> + Clone,
    ) -> Result<Vec<(BlockNumber, Vec<TransactionSignedEcRecovered>)>, TransactionError> {
        // Just read block tx id from table. as it is needed to get execution results.
        let block_bodies = self.get_or_take::<tables::BlockBodies, false>(range)?;

        if block_bodies.is_empty() {
            return Ok(Vec::new())
        }

        // iterate over and get all transaction and signers
        let first_transaction =
            block_bodies.first().expect("If we have headers").1.first_tx_index();
        let last_transaction = block_bodies.last().expect("Not empty").1.last_tx_index();

        let transactions =
            self.get_or_take::<tables::Transactions, TAKE>(first_transaction..=last_transaction)?;
        let senders =
            self.get_or_take::<tables::TxSenders, TAKE>(first_transaction..=last_transaction)?;

        if TAKE {
            // rm TxHashNumber
            let mut tx_hash_cursor = self.cursor_write::<tables::TxHashNumber>()?;
            for (_, tx) in transactions.iter() {
                if tx_hash_cursor.seek_exact(tx.hash())?.is_some() {
                    tx_hash_cursor.delete_current()?;
                }
            }
            // rm TxTransitionId
            self.get_or_take::<tables::TxTransitionIndex, TAKE>(
                first_transaction..=last_transaction,
            )?;
        }

        // Merge transaction into blocks
        let mut block_tx = Vec::new();
        let mut senders = senders.into_iter();
        let mut transactions = transactions.into_iter();
        for (block_number, block_body) in block_bodies {
            let mut one_block_tx = Vec::new();
            for _ in 0..block_body.tx_count() {
                let tx = transactions.next();
                let sender = senders.next();

                let recovered = match (tx, sender) {
                    (Some((tx_id, tx)), Some((sender_tx_id, sender))) => {
                        if tx_id != sender_tx_id {
                            Err(ProviderError::MismatchOfTransactionAndSenderId { tx_id })
                        } else {
                            Ok(TransactionSignedEcRecovered::from_signed_transaction(tx, sender))
                        }
                    }
                    (Some((tx_id, _)), _) | (_, Some((tx_id, _))) => {
                        Err(ProviderError::MismatchOfTransactionAndSenderId { tx_id })
                    }
                    (None, None) => Err(ProviderError::BlockBodyTransactionCount),
                }?;
                one_block_tx.push(recovered)
            }
            block_tx.push((block_number, one_block_tx));
        }

        Ok(block_tx)
    }

    /// Return range of blocks and its execution result
    pub fn get_block_range<const TAKE: bool>(
        &self,
        chain_spec: &ChainSpec,
        range: impl RangeBounds<BlockNumber> + Clone,
    ) -> Result<Vec<SealedBlockWithSenders>, TransactionError> {
        // For block we need Headers, Bodies, Uncles, withdrawals, Transactions, Signers

        let block_headers = self.get_or_take::<tables::Headers, TAKE>(range.clone())?;
        if block_headers.is_empty() {
            return Ok(Vec::new())
        }

        let block_header_hashes =
            self.get_or_take::<tables::CanonicalHeaders, TAKE>(range.clone())?;
        let block_ommers = self.get_or_take::<tables::BlockOmmers, TAKE>(range.clone())?;
        let block_withdrawals =
            self.get_or_take::<tables::BlockWithdrawals, TAKE>(range.clone())?;

        let block_tx = self.get_block_transaction_range::<TAKE>(range.clone())?;

        if TAKE {
            // rm HeaderTD
            self.get_or_take::<tables::HeaderTD, TAKE>(range)?;
            // rm HeaderNumbers
            let mut header_number_cursor = self.cursor_write::<tables::HeaderNumbers>()?;
            for (_, hash) in block_header_hashes.iter() {
                if header_number_cursor.seek_exact(*hash)?.is_some() {
                    header_number_cursor.delete_current()?;
                }
            }
        }

        // merge all into block
        let block_header_iter = block_headers.into_iter();
        let block_header_hashes_iter = block_header_hashes.into_iter();
        let block_tx_iter = block_tx.into_iter();

        // can be not found in tables
        let mut block_ommers_iter = block_ommers.into_iter();
        let mut block_withdrawals_iter = block_withdrawals.into_iter();
        let mut block_ommers = block_ommers_iter.next();
        let mut block_withdrawals = block_withdrawals_iter.next();

        let mut blocks = Vec::new();
        for ((main_block_number, header), (_, header_hash), (_, tx)) in izip!(
            block_header_iter.into_iter(),
            block_header_hashes_iter.into_iter(),
            block_tx_iter.into_iter()
        ) {
            let header = header.seal(header_hash);

            let (body, senders) = tx.into_iter().map(|tx| tx.to_components()).unzip();

            // Ommers can be missing
            let mut ommers = Vec::new();
            if let Some((block_number, _)) = block_ommers.as_ref() {
                if *block_number == main_block_number {
                    // Seal ommers as they dont have hash.
                    ommers = block_ommers
                        .take()
                        .unwrap()
                        .1
                        .ommers
                        .into_iter()
                        .map(|h| h.seal_slow())
                        .collect();
                    block_ommers = block_ommers_iter.next();
                }
            };

            // withdrawal can be missing
            let shanghai_is_active =
                chain_spec.fork(Hardfork::Paris).active_at_block(main_block_number);
            let mut withdrawals = Some(Vec::new());
            if shanghai_is_active {
                if let Some((block_number, _)) = block_withdrawals.as_ref() {
                    if *block_number == main_block_number {
                        withdrawals = Some(block_withdrawals.take().unwrap().1.withdrawals);
                        block_withdrawals = block_withdrawals_iter.next();
                    }
                }
            } else {
                withdrawals = None
            }

            blocks.push(SealedBlockWithSenders {
                block: SealedBlock { header, body, ommers, withdrawals },
                senders,
            })
        }

        Ok(blocks)
    }

    /// Transverse over changesets and plain state and recreated the execution results.
    pub fn get_block_execution_result_range<const TAKE: bool>(
        &self,
        range: impl RangeBounds<BlockNumber> + Clone,
    ) -> Result<Vec<ExecutionResult>, TransactionError> {
        let block_transition =
            self.get_or_take::<tables::BlockTransitionIndex, TAKE>(range.clone())?;

        if block_transition.is_empty() {
            return Ok(Vec::new())
        }
        // get block transitions
        let first_block_number =
            block_transition.first().expect("Check for empty is already done").0;

        // get block transition of parent block.
        let from = self.get_block_transition(first_block_number.saturating_sub(1))?;
        let to = block_transition.last().expect("Check for empty is already done").1;

        // NOTE: Just get block bodies dont remove them
        // it is connection point for bodies getter and execution result getter.
        let block_bodies = self.get_or_take::<tables::BlockBodies, false>(range)?;

        // get saved previous values
        let from_storage: TransitionIdAddress = (from, Address::zero()).into();
        let to_storage: TransitionIdAddress = (to, Address::zero()).into();

        let storage_changeset =
            self.get_or_take::<tables::StorageChangeSet, TAKE>(from_storage..to_storage)?;
        let account_changeset = self.get_or_take::<tables::AccountChangeSet, TAKE>(from..to)?;

        // iterate previous value and get plain state value to create changeset
        // Double option around Account represent if Account state is know (first option) and
        // account is removed (Second Option)
        type LocalPlainState = BTreeMap<Address, (Option<Option<Account>>, BTreeMap<H256, U256>)>;
        type Changesets = BTreeMap<
            TransitionId,
            BTreeMap<Address, (AccountInfoChangeSet, BTreeMap<H256, (U256, U256)>)>,
        >;

        let mut local_plain_state: LocalPlainState = BTreeMap::new();

        // iterate in reverse and get plain state.

        // Bundle execution changeset to its particular transaction and block
        let mut all_changesets: Changesets = BTreeMap::new();

        let mut plain_accounts_cursor = self.cursor_write::<tables::PlainAccountState>()?;
        let mut plain_storage_cursor = self.cursor_dup_write::<tables::PlainStorageState>()?;

        // add account changeset changes
        for (transition_id, account_before) in account_changeset.into_iter().rev() {
            let new_info = match local_plain_state.entry(account_before.address) {
                Entry::Vacant(entry) => {
                    let new_account =
                        plain_accounts_cursor.seek(account_before.address)?.map(|(_s, i)| i);
                    entry.insert((Some(account_before.info), BTreeMap::new()));
                    new_account
                }
                Entry::Occupied(mut entry) => {
                    let new_account =
                        std::mem::replace(&mut entry.get_mut().0, Some(account_before.info));
                    new_account.expect("As we are stacking account first, account would always be Some(Some) or Some(None)")
                }
            };
            let account_info_changeset = AccountInfoChangeSet::new(account_before.info, new_info);
            // insert changeset to transition id. Multiple account for same transition Id are not
            // possible.
            all_changesets
                .entry(transition_id)
                .or_default()
                .entry(account_before.address)
                .or_default()
                .0 = account_info_changeset
        }

        // add storage changeset changes
        for (transition_and_address, storage_entry) in storage_changeset.into_iter().rev() {
            let TransitionIdAddress((transition_id, address)) = transition_and_address;
            let new_storage =
                match local_plain_state.entry(address).or_default().1.entry(storage_entry.key) {
                    Entry::Vacant(entry) => {
                        let new_storage = plain_storage_cursor
                            .seek_by_key_subkey(address, storage_entry.key)?
                            .filter(|storage| storage.key == storage_entry.key)
                            .unwrap_or_default();
                        entry.insert(storage_entry.value);
                        new_storage.value
                    }
                    Entry::Occupied(mut entry) => {
                        std::mem::replace(entry.get_mut(), storage_entry.value)
                    }
                };
            all_changesets
                .entry(transition_id)
                .or_default()
                .entry(address)
                .or_default()
                .1
                .insert(storage_entry.key, (storage_entry.value, new_storage));
        }

        if TAKE {
            // iterate over local plain state remove all account and all storages.
            for (address, (account, storage)) in local_plain_state.into_iter() {
                // revert account
                if let Some(account) = account {
                    plain_accounts_cursor.seek_exact(address)?;
                    if let Some(account) = account {
                        plain_accounts_cursor.upsert(address, account)?;
                    } else {
                        plain_accounts_cursor.delete_current()?;
                    }
                }
                // revert storages
                for (storage_key, storage_value) in storage.into_iter() {
                    let storage_entry = StorageEntry { key: storage_key, value: storage_value };
                    // delete previous value
                    if plain_storage_cursor
                        .seek_by_key_subkey(address, storage_key)?
                        .filter(|s| s.key == storage_key)
                        .is_some()
                    {
                        plain_storage_cursor.delete_current()?
                    }
                    // insert value if needed
                    if storage_value != U256::ZERO {
                        plain_storage_cursor.insert(address, storage_entry)?;
                    }
                }
            }
        }

        // NOTE: Some storage changesets can be empty,
        // all account changeset have at least beneficiary fee transfer.

        // iterate over block body and create ExecutionResult
        let mut block_exec_results = Vec::new();

        let mut changeset_iter = all_changesets.into_iter();
        let mut block_transition_iter = block_transition.into_iter();
        let mut next_transition_id = from;

        let mut next_changeset = changeset_iter.next().unwrap_or_default();
        // loop break if we are at the end of the blocks.
        for (_, block_body) in block_bodies.into_iter() {
            let mut block_exec_res = ExecutionResult::default();
            for _ in 0..block_body.tx_count {
                // only if next_changeset
                let changeset = if next_transition_id == next_changeset.0 {
                    let changeset = next_changeset
                        .1
                        .into_iter()
                        .map(|(address, (account, storage))| {
                            (
                                address,
                                AccountChangeSet {
                                    account,
                                    storage: storage
                                        .into_iter()
                                        .map(|(key, val)| (U256::from_be_bytes(key.0), val))
                                        .collect(),
                                    wipe_storage: false, /* it is always false as all storage
                                                          * changesets for selfdestruct are
                                                          * already accounted. */
                                },
                            )
                        })
                        .collect();
                    next_changeset = changeset_iter.next().unwrap_or_default();
                    changeset
                } else {
                    BTreeMap::new()
                };

                next_transition_id += 1;
                block_exec_res.tx_changesets.push(TransactionChangeSet {
                    receipt: Receipt::default(), /* TODO(receipt) when they are saved, load them
                                                  * from db */
                    changeset,
                    new_bytecodes: Default::default(), /* TODO(bytecode), bytecode is not cleared
                                                        * so it is same sa previous. */
                });
            }

            let Some((_,block_transition)) = block_transition_iter.next() else { break};
            // if block transition points to 1+next transition id it means that there is block
            // changeset.
            if block_transition == next_transition_id + 1 {
                // assert last_transition_id == block_transition
                if next_transition_id == next_changeset.0 {
                    // take block changeset
                    block_exec_res.block_changesets = next_changeset
                        .1
                        .into_iter()
                        .map(|(address, (account, _))| (address, account))
                        .collect();
                    next_changeset = changeset_iter.next().unwrap_or_default();
                }
                next_transition_id += 1;
            }
            block_exec_results.push(block_exec_res)
        }
        Ok(block_exec_results)
    }

    /// Return range of blocks and its execution result
    pub fn get_block_and_execution_range<const TAKE: bool>(
        &self,
        chain_spec: &ChainSpec,
        range: impl RangeBounds<BlockNumber> + Clone,
    ) -> Result<Vec<(SealedBlockWithSenders, ExecutionResult)>, TransactionError> {
        if TAKE {
            let from_transition = match range.start_bound() {
                Bound::Included(n) => self.get_block_transition(n.saturating_sub(1))?,
                Bound::Excluded(n) => self.get_block_transition(*n)?,
                Bound::Unbounded => 0,
            };
            let to_transition = match range.end_bound() {
                Bound::Included(n) => self.get_block_transition(*n)?,
                Bound::Excluded(n) => self.get_block_transition(n.saturating_sub(1))?,
                Bound::Unbounded => TransitionId::MAX,
            };

            let transition_range = from_transition..to_transition;
            let zero = Address::zero();
            let transition_storage_range =
                (from_transition, zero).into()..(to_transition, zero).into();

            self.unwind_account_hashing(transition_range.clone())?;
            self.unwind_account_history_indices(transition_range.clone())?;
            self.unwind_storage_hashing(transition_storage_range.clone())?;
            self.unwind_storage_history_indices(transition_storage_range)?;

            // merkle tree
            {
                let (tip_number, _) =
                    self.cursor_read::<tables::CanonicalHeaders>()?.last()?.unwrap_or_default();
                let current_root = self.get_header(tip_number)?.state_root;
                let loader = DBTrieLoader::default();
                let _block_root = loader.update_root(self, current_root, transition_range)?;
            }
            // check root
        }
        // get blocks
        let blocks = self.get_block_range::<TAKE>(chain_spec, range.clone())?;
        // get execution res
        let execution_res = self.get_block_execution_result_range::<TAKE>(range.clone())?;
        // combine them
        let res = blocks.into_iter().zip(execution_res.into_iter()).collect();

        // remove block bodies it is needed for both get block range and get block execution results
        // that is why it is deleted afterwards.
        if TAKE {
            // rm block bodies
            self.get_or_take::<tables::BlockBodies, TAKE>(range)?;
        }

        // return them
        Ok(res)
    }

    /// Update all pipeline sync stage progress.
    pub fn update_pipeline_stages(
        &self,
        block_number: BlockNumber,
    ) -> Result<(), TransactionError> {
        // iterate over
        let mut cursor = self.cursor_write::<tables::SyncStage>()?;
        while let Some((stage_name, _)) = cursor.next()? {
            cursor.upsert(stage_name, block_number)?
        }

        Ok(())
    }

    /// Iterate over account changesets and return all account address that were changed.
    pub fn get_addresses_and_keys_of_changed_storages(
        &self,
        from: TransitionId,
        to: TransitionId,
    ) -> Result<BTreeMap<Address, BTreeSet<H256>>, TransactionError> {
        Ok(self
            .cursor_read::<tables::StorageChangeSet>()?
            .walk_range(
                TransitionIdAddress((from, Address::zero()))..
                    TransitionIdAddress((to, Address::zero())),
            )?
            .collect::<Result<Vec<_>, _>>()?
            .into_iter()
            // fold all storages and save its old state so we can remove it from HashedStorage
            // it is needed as it is dup table.
            .fold(
                BTreeMap::new(),
                |mut accounts: BTreeMap<Address, BTreeSet<H256>>,
                 (TransitionIdAddress((_, address)), storage_entry)| {
                    accounts.entry(address).or_default().insert(storage_entry.key);
                    accounts
                },
            ))
    }

    ///  Get plainstate storages
    #[allow(clippy::type_complexity)]
    pub fn get_plainstate_storages(
        &self,
        iter: impl IntoIterator<Item = (Address, impl IntoIterator<Item = H256>)>,
    ) -> Result<Vec<(Address, Vec<(H256, U256)>)>, TransactionError> {
        let mut plain_storage = self.cursor_dup_read::<tables::PlainStorageState>()?;

        iter.into_iter()
            .map(|(address, storage)| {
                storage
                    .into_iter()
                    .map(|key| -> Result<_, TransactionError> {
                        let ret = plain_storage
                            .seek_by_key_subkey(address, key)?
                            .filter(|v| v.key == key)
                            .unwrap_or_default();
                        Ok((key, ret.value))
                    })
                    .collect::<Result<Vec<(_, _)>, _>>()
                    .map(|storage| (address, storage))
            })
            .collect::<Result<Vec<(_, _)>, _>>()
    }

    /// iterate over storages and insert them to hashing table
    pub fn insert_storage_for_hashing(
        &self,
        storages: impl IntoIterator<Item = (Address, impl IntoIterator<Item = (H256, U256)>)>,
    ) -> Result<(), TransactionError> {
        // hash values
        let hashed = storages.into_iter().fold(BTreeMap::new(), |mut map, (address, storage)| {
            let storage = storage.into_iter().fold(BTreeMap::new(), |mut map, (key, value)| {
                map.insert(keccak256(key), value);
                map
            });
            map.insert(keccak256(address), storage);
            map
        });

        let mut hashed_storage = self.cursor_dup_write::<tables::HashedStorage>()?;
        // Hash the address and key and apply them to HashedStorage (if Storage is None
        // just remove it);
        hashed.into_iter().try_for_each(|(hashed_address, storage)| {
            storage.into_iter().try_for_each(|(key, value)| -> Result<(), TransactionError> {
                if hashed_storage
                    .seek_by_key_subkey(hashed_address, key)?
                    .filter(|entry| entry.key == key)
                    .is_some()
                {
                    hashed_storage.delete_current()?;
                }

                if value != U256::ZERO {
                    hashed_storage.upsert(hashed_address, StorageEntry { key, value })?;
                }
                Ok(())
            })
        })?;
        Ok(())
    }

    /// Iterate over account changesets and return all account address that were changed.
    pub fn get_addresses_of_changed_accounts(
        &self,
        from: TransitionId,
        to: TransitionId,
    ) -> Result<BTreeSet<Address>, TransactionError> {
        Ok(self
            .cursor_read::<tables::AccountChangeSet>()?
            .walk_range(from..to)?
            .collect::<Result<Vec<_>, _>>()?
            .into_iter()
            // fold all account to one set of changed accounts
            .fold(BTreeSet::new(), |mut accounts: BTreeSet<Address>, (_, account_before)| {
                accounts.insert(account_before.address);
                accounts
            }))
    }

    /// Get plainstate account from iterator
    pub fn get_plainstate_accounts(
        &self,
        iter: impl IntoIterator<Item = Address>,
    ) -> Result<Vec<(Address, Option<Account>)>, TransactionError> {
        let mut plain_accounts = self.cursor_read::<tables::PlainAccountState>()?;
        Ok(iter
            .into_iter()
            .map(|address| plain_accounts.seek_exact(address).map(|a| (address, a.map(|(_, v)| v))))
            .collect::<Result<Vec<_>, _>>()?)
    }

    /// iterate over accounts and insert them to hashing table
    pub fn insert_account_for_hashing(
        &self,
        accounts: impl IntoIterator<Item = (Address, Option<Account>)>,
    ) -> Result<(), TransactionError> {
        let mut hashed_accounts = self.cursor_write::<tables::HashedAccount>()?;

        let hashes_accounts = accounts.into_iter().fold(
            BTreeMap::new(),
            |mut map: BTreeMap<H256, Option<Account>>, (address, account)| {
                map.insert(keccak256(address), account);
                map
            },
        );

        hashes_accounts.into_iter().try_for_each(
            |(hashed_address, account)| -> Result<(), TransactionError> {
                if let Some(account) = account {
                    hashed_accounts.upsert(hashed_address, account)?
                } else if hashed_accounts.seek_exact(hashed_address)?.is_some() {
                    hashed_accounts.delete_current()?;
                }
                Ok(())
            },
        )?;
        Ok(())
    }

    /// Get all transaction ids where account got changed.
    pub fn get_storage_transition_ids_from_changeset(
        &self,
        from: TransitionId,
        to: TransitionId,
    ) -> Result<BTreeMap<(Address, H256), Vec<u64>>, TransactionError> {
        let storage_changeset = self
            .cursor_read::<tables::StorageChangeSet>()?
            .walk(Some((from, Address::zero()).into()))?
            .take_while(|res| res.as_ref().map(|(k, _)| k.transition_id() < to).unwrap_or_default())
            .collect::<Result<Vec<_>, _>>()?;

        // fold all storages to one set of changes
        let storage_changeset_lists = storage_changeset.into_iter().fold(
            BTreeMap::new(),
            |mut storages: BTreeMap<(Address, H256), Vec<u64>>, (index, storage)| {
                storages
                    .entry((index.address(), storage.key))
                    .or_default()
                    .push(index.transition_id());
                storages
            },
        );

        Ok(storage_changeset_lists)
    }

    /// Get all transaction ids where account got changed.
    pub fn get_account_transition_ids_from_changeset(
        &self,
        from: TransitionId,
        to: TransitionId,
    ) -> Result<BTreeMap<Address, Vec<u64>>, TransactionError> {
        let account_changesets = self
            .cursor_read::<tables::AccountChangeSet>()?
            .walk(Some(from))?
            .take_while(|res| res.as_ref().map(|(k, _)| *k < to).unwrap_or_default())
            .collect::<Result<Vec<_>, _>>()?;

        let account_transtions = account_changesets
            .into_iter()
            // fold all account to one set of changed accounts
            .fold(
                BTreeMap::new(),
                |mut accounts: BTreeMap<Address, Vec<u64>>, (index, account)| {
                    accounts.entry(account.address).or_default().push(index);
                    accounts
                },
            );

        Ok(account_transtions)
    }

    /// Insert storage change index to database. Used inside StorageHistoryIndex stage
    pub fn insert_storage_history_index(
        &self,
        storage_transitions: BTreeMap<(Address, H256), Vec<u64>>,
    ) -> Result<(), TransactionError> {
        for ((address, storage_key), mut indices) in storage_transitions {
            let mut last_shard = self.take_last_storage_shard(address, storage_key)?;
            last_shard.append(&mut indices);

            // chunk indices and insert them in shards of N size.
            let mut chunks = last_shard
                .iter()
                .chunks(storage_sharded_key::NUM_OF_INDICES_IN_SHARD)
                .into_iter()
                .map(|chunks| chunks.map(|i| *i as usize).collect::<Vec<usize>>())
                .collect::<Vec<_>>();
            let last_chunk = chunks.pop();

            // chunk indices and insert them in shards of N size.
            chunks.into_iter().try_for_each(|list| {
                self.put::<tables::StorageHistory>(
                    StorageShardedKey::new(
                        address,
                        storage_key,
                        *list.last().expect("Chuck does not return empty list") as TransitionId,
                    ),
                    TransitionList::new(list).expect("Indices are presorted and not empty"),
                )
            })?;
            // Insert last list with u64::MAX
            if let Some(last_list) = last_chunk {
                self.put::<tables::StorageHistory>(
                    StorageShardedKey::new(address, storage_key, u64::MAX),
                    TransitionList::new(last_list).expect("Indices are presorted and not empty"),
                )?;
            }
        }
        Ok(())
    }

    /// Insert account change index to database. Used inside AccountHistoryIndex stage
    pub fn insert_account_history_index(
        &self,
        account_transitions: BTreeMap<Address, Vec<u64>>,
    ) -> Result<(), TransactionError> {
        // insert indexes to AccountHistory.
        for (address, mut indices) in account_transitions {
            let mut last_shard = self.take_last_account_shard(address)?;
            last_shard.append(&mut indices);
            // chunk indices and insert them in shards of N size.
            let mut chunks = last_shard
                .iter()
                .chunks(sharded_key::NUM_OF_INDICES_IN_SHARD)
                .into_iter()
                .map(|chunks| chunks.map(|i| *i as usize).collect::<Vec<usize>>())
                .collect::<Vec<_>>();
            let last_chunk = chunks.pop();

            chunks.into_iter().try_for_each(|list| {
                self.put::<tables::AccountHistory>(
                    ShardedKey::new(
                        address,
                        *list.last().expect("Chuck does not return empty list") as TransitionId,
                    ),
                    TransitionList::new(list).expect("Indices are presorted and not empty"),
                )
            })?;
            // Insert last list with u64::MAX
            if let Some(last_list) = last_chunk {
                self.put::<tables::AccountHistory>(
                    ShardedKey::new(address, u64::MAX),
                    TransitionList::new(last_list).expect("Indices are presorted and not empty"),
                )?
            }
        }
        Ok(())
    }

    /// Used inside execution stage to commit created account storage changesets for transaction or
    /// block state change.
    pub fn insert_execution_result(
        &self,
        changesets: Vec<ExecutionResult>,
        chain_spec: &ChainSpec,
        parent_block_number: u64,
    ) -> Result<(), TransactionError> {
        // Get last tx count so that we can know amount of transaction in the block.
        let mut current_transition_id = self
            .get::<tables::BlockTransitionIndex>(parent_block_number)?
            .ok_or(ProviderError::BlockTransition { block_number: parent_block_number })?;

        info!(target: "sync::stages::execution", current_transition_id, blocks = changesets.len(), "Inserting execution results");

        // apply changes to plain database.
        let mut block_number = parent_block_number;
        for results in changesets.into_iter() {
            block_number += 1;
            let spurious_dragon_active =
                chain_spec.fork(Hardfork::SpuriousDragon).active_at_block(block_number);
            // insert state change set
            for result in results.tx_changesets.into_iter() {
                for (address, account_change_set) in result.changeset.into_iter() {
                    let AccountChangeSet { account, wipe_storage, storage } = account_change_set;
                    // apply account change to db. Updates AccountChangeSet and PlainAccountState
                    // tables.
                    trace!(target: "sync::stages::execution", ?address, current_transition_id, ?account, wipe_storage, "Applying account changeset");
                    account.apply_to_db(
                        &**self,
                        address,
                        current_transition_id,
                        spurious_dragon_active,
                    )?;

                    let storage_id = TransitionIdAddress((current_transition_id, address));

                    // cast key to H256 and trace the change
                    let storage = storage
                                .into_iter()
                                .map(|(key, (old_value,new_value))| {
                                    let hkey = H256(key.to_be_bytes());
                                    trace!(target: "sync::stages::execution", ?address, current_transition_id, ?hkey, ?old_value, ?new_value, "Applying storage changeset");
                                    (hkey, old_value,new_value)
                                })
                                .collect::<Vec<_>>();

                    let mut cursor_storage_changeset =
                        self.cursor_write::<tables::StorageChangeSet>()?;
                    cursor_storage_changeset.seek_exact(storage_id)?;

                    if wipe_storage {
                        // iterate over storage and save them before entry is deleted.
                        self.cursor_read::<tables::PlainStorageState>()?
                            .walk(Some(address))?
                            .take_while(|res| {
                                res.as_ref().map(|(k, _)| *k == address).unwrap_or_default()
                            })
                            .try_for_each(|entry| {
                                let (_, old_value) = entry?;
                                cursor_storage_changeset.append(storage_id, old_value)
                            })?;

                        // delete all entries
                        self.delete::<tables::PlainStorageState>(address, None)?;

                        // insert storage changeset
                        for (key, _, new_value) in storage {
                            // old values are already cleared.
                            if new_value != U256::ZERO {
                                self.put::<tables::PlainStorageState>(
                                    address,
                                    StorageEntry { key, value: new_value },
                                )?;
                            }
                        }
                    } else {
                        // insert storage changeset
                        for (key, old_value, new_value) in storage {
                            let old_entry = StorageEntry { key, value: old_value };
                            let new_entry = StorageEntry { key, value: new_value };
                            // insert into StorageChangeSet
                            cursor_storage_changeset.append(storage_id, old_entry)?;

                            // Always delete old value as duplicate table, put will not override it
                            self.delete::<tables::PlainStorageState>(address, Some(old_entry))?;
                            if new_value != U256::ZERO {
                                self.put::<tables::PlainStorageState>(address, new_entry)?;
                            }
                        }
                    }
                }
                // insert bytecode
                for (hash, bytecode) in result.new_bytecodes.into_iter() {
                    // make different types of bytecode. Checked and maybe even analyzed (needs to
                    // be packed). Currently save only raw bytes.
                    let bytes = bytecode.bytes();
                    trace!(target: "sync::stages::execution", ?hash, ?bytes, len = bytes.len(), "Inserting bytecode");
                    self.put::<tables::Bytecodes>(hash, Bytecode(bytecode))?;
                    // NOTE: bytecode bytes are not inserted in change set and can be found in
                    // separate table
                }
                current_transition_id += 1;
            }

            // If there are any post block changes, we will add account changesets to db.
            for (address, changeset) in results.block_changesets.into_iter() {
                trace!(target: "sync::stages::execution", ?address, current_transition_id, "Applying block reward");
                changeset.apply_to_db(
                    &**self,
                    address,
                    current_transition_id,
                    spurious_dragon_active,
                )?;
            }
            current_transition_id += 1;
        }
        Ok(())
    }

    /// Return full table as Vec
    pub fn table<T: Table>(&self) -> Result<Vec<KeyValue<T>>, DbError>
    where
        T::Key: Default + Ord,
    {
        self.cursor_read::<T>()?.walk(Some(T::Key::default()))?.collect::<Result<Vec<_>, DbError>>()
    }
}

/// Unwind all history shards. For boundary shard, remove it from database and
/// return last part of shard with still valid items. If all full shard were removed, return list
/// would be empty.
fn unwind_account_history_shards<DB: Database>(
    cursor: &mut <<DB as DatabaseGAT<'_>>::TXMut as DbTxMutGAT<'_>>::CursorMut<
        tables::AccountHistory,
    >,
    address: Address,
    transition_id: TransitionId,
) -> Result<Vec<usize>, TransactionError> {
    let mut item = cursor.seek_exact(ShardedKey::new(address, u64::MAX))?;

    while let Some((sharded_key, list)) = item {
        // there is no more shard for address
        if sharded_key.key != address {
            break
        }
        cursor.delete_current()?;
        // check first item and if it is more and eq than `transition_id` delete current
        // item.
        let first = list.iter(0).next().expect("List can't empty");
        if first >= transition_id as usize {
            item = cursor.prev()?;
            continue
        } else if transition_id <= sharded_key.highest_transition_id {
            // if first element is in scope whole list would be removed.
            // so at least this first element is present.
            return Ok(list.iter(0).take_while(|i| *i < transition_id as usize).collect::<Vec<_>>())
        } else {
            let new_list = list.iter(0).collect::<Vec<_>>();
            return Ok(new_list)
        }
    }
    Ok(Vec::new())
}

/// Unwind all history shards. For boundary shard, remove it from database and
/// return last part of shard with still valid items. If all full shard were removed, return list
/// would be empty but this does not mean that there is none shard left but that there is no
/// splitted shards.
fn unwind_storage_history_shards<DB: Database>(
    cursor: &mut <<DB as DatabaseGAT<'_>>::TXMut as DbTxMutGAT<'_>>::CursorMut<
        tables::StorageHistory,
    >,
    address: Address,
    storage_key: H256,
    transition_id: TransitionId,
) -> Result<Vec<usize>, TransactionError> {
    let mut item = cursor.seek_exact(StorageShardedKey::new(address, storage_key, u64::MAX))?;

    while let Some((storage_sharded_key, list)) = item {
        // there is no more shard for address
        if storage_sharded_key.address != address ||
            storage_sharded_key.sharded_key.key != storage_key
        {
            // there is no more shard for address and storage_key.
            break
        }
        cursor.delete_current()?;
        // check first item and if it is more and eq than `transition_id` delete current
        // item.
        let first = list.iter(0).next().expect("List can't empty");
        if first >= transition_id as usize {
            item = cursor.prev()?;
            continue
        } else if transition_id <= storage_sharded_key.sharded_key.highest_transition_id {
            // if first element is in scope whole list would be removed.
            // so at least this first element is present.
            return Ok(list.iter(0).take_while(|i| *i < transition_id as usize).collect::<Vec<_>>())
        } else {
            return Ok(list.iter(0).collect::<Vec<_>>())
        }
    }
    Ok(Vec::new())
}

/// An error that can occur when using the transaction container
#[derive(Debug, thiserror::Error)]
pub enum TransactionError {
    /// The transaction encountered a database error.
    #[error("Database error: {0}")]
    Database(#[from] DbError),
    /// The transaction encountered a database integrity error.
    #[error("A database integrity error occurred: {0}")]
    DatabaseIntegrity(#[from] ProviderError),
    /// The transaction encountered merkle trie error.
    #[error("Merkle trie calculation error: {0}")]
    MerkleTrie(#[from] TrieError),
    /// Root mismatch
    #[error("Merkle trie root mismatch on block: #{block_number:?} {block_hash:?}. got: {got:?} expected:{got:?}")]
    StateTrieRootMismatch {
        /// Expected root
        expected: H256,
        /// Calculated root
        got: H256,
        /// Block number
        block_number: BlockNumber,
        /// Block hash
        block_hash: BlockHash,
    },
}

#[cfg(test)]
mod test {
    use std::{collections::BTreeMap, ops::DerefMut};

    use crate::{
        execution_result::{
            AccountChangeSet, AccountInfoChangeSet, ExecutionResult, TransactionChangeSet,
        },
        insert_canonical_block, Transaction,
    };
    use reth_db::{
        database::Database, mdbx::test_utils::create_test_rw_db, models::StoredBlockBody, tables,
        transaction::DbTxMut,
    };
    use reth_primitives::{
        hex_literal::hex, proofs::EMPTY_ROOT, Account, ChainSpecBuilder, Header, Receipt,
        SealedBlock, SealedBlockWithSenders, Withdrawal, H160, H256, MAINNET, U256,
    };
    use reth_rlp::Decodable;

    fn assert_genesis_block<DB: Database>(tx: &Transaction<'_, DB>, g: SealedBlock) {
        let n = g.number;
        let h = H256::zero();
        // check if all tables are empty
        assert_eq!(
            tx.table::<tables::Headers>().unwrap(),
            vec![(g.number, g.header.clone().unseal())]
        );

        assert_eq!(tx.table::<tables::HeaderNumbers>().unwrap(), vec![(h, n)]);
        assert_eq!(tx.table::<tables::CanonicalHeaders>().unwrap(), vec![(n, h)]);
        assert_eq!(tx.table::<tables::HeaderTD>().unwrap(), vec![(n, g.difficulty.into())]);
        assert_eq!(
            tx.table::<tables::BlockBodies>().unwrap(),
            vec![(0, StoredBlockBody::default())]
        );
        assert_eq!(tx.table::<tables::BlockOmmers>().unwrap(), vec![]);
        assert_eq!(tx.table::<tables::BlockWithdrawals>().unwrap(), vec![]);
        assert_eq!(tx.table::<tables::Transactions>().unwrap(), vec![]);
        assert_eq!(tx.table::<tables::TxHashNumber>().unwrap(), vec![]);
        assert_eq!(tx.table::<tables::Receipts>().unwrap(), vec![]);
        assert_eq!(tx.table::<tables::PlainAccountState>().unwrap(), vec![]);
        assert_eq!(tx.table::<tables::PlainStorageState>().unwrap(), vec![]);
        assert_eq!(tx.table::<tables::AccountHistory>().unwrap(), vec![]);
        assert_eq!(tx.table::<tables::StorageHistory>().unwrap(), vec![]);
        // Bytecodes are not reverted assert_eq!(tx.table::<tables::Bytecodes>().unwrap(), vec![]);
        assert_eq!(tx.table::<tables::BlockTransitionIndex>().unwrap(), vec![(n, 0)]);
        assert_eq!(tx.table::<tables::TxTransitionIndex>().unwrap(), vec![]);
        assert_eq!(tx.table::<tables::AccountChangeSet>().unwrap(), vec![]);
        assert_eq!(tx.table::<tables::StorageChangeSet>().unwrap(), vec![]);
        assert_eq!(tx.table::<tables::HashedAccount>().unwrap(), vec![]);
        assert_eq!(tx.table::<tables::HashedStorage>().unwrap(), vec![]);
        assert_eq!(tx.table::<tables::AccountsTrie>().unwrap(), vec![(EMPTY_ROOT, vec![0x80])]);
        assert_eq!(tx.table::<tables::StoragesTrie>().unwrap(), vec![]);
        assert_eq!(tx.table::<tables::TxSenders>().unwrap(), vec![]);
        // SyncStage is not updated in tests
    }

    fn genesis() -> SealedBlock {
        SealedBlock {
            header: Header { number: 0, difficulty: U256::from(1), ..Default::default() }
                .seal(H256::zero()),
            body: vec![],
            ommers: vec![],
            withdrawals: Some(vec![]),
        }
    }

    fn block1() -> (SealedBlockWithSenders, ExecutionResult) {
        let mut block_rlp = hex!("f9025ff901f7a0c86e8cc0310ae7c531c758678ddbfd16fc51c8cef8cec650b032de9869e8b94fa01dcc4de8dec75d7aab85b567b6ccd41ad312451b948a7413f0a142fd40d49347942adc25665018aa1fe0e6bc666dac8fc2697ff9baa050554882fbbda2c2fd93fdc466db9946ea262a67f7a76cc169e714f105ab583da00967f09ef1dfed20c0eacfaa94d5cd4002eda3242ac47eae68972d07b106d192a0e3c8b47fbfc94667ef4cceb17e5cc21e3b1eebd442cebb27f07562b33836290db90100000000000000000000000000000000000000000000000000000000000000000000000000000000000000000000000000000000000000000000000000000000000000000000000000000000000000000000000000000000000000000000000000000000000000000000000000000000000000000000000000000000000000000000000000000000000000000000000000000000000000000000000000000000000000000000000000000000000000000000000000000000000000000000000000000000000000000000000000000000000000000000000000000000000000000000000000000000000000000000000000000000000000000000000000000000008302000001830f42408238108203e800a00000000000000000000000000000000000000000000000000000000000000000880000000000000000f862f860800a83061a8094095e7baea6a6c7c4c2dfeb977efac326af552d8780801ba072ed817487b84ba367d15d2f039b5fc5f087d0a8882fbdf73e8cb49357e1ce30a0403d800545b8fc544f92ce8124e2255f8c3c6af93f28243a120585d4c4c6a2a3c0").as_slice();
        let mut block = SealedBlock::decode(&mut block_rlp).unwrap();
        block.withdrawals = Some(vec![Withdrawal::default()]);
        let mut header = block.header.clone().unseal();
        header.number = 1;
        header.state_root =
            H256(hex!("f7c6a43dd9551fb93b1b72e47c1a16d6f3ea9e87d6088aa56514ffddf53c65d3"));
        block.header = header.seal_slow();

        let mut account_changeset = AccountChangeSet::default();
        // storage will be moved
        account_changeset.account = AccountInfoChangeSet::Created {
            new: Account { nonce: 1, balance: U256::from(10), bytecode_hash: None },
        };
        account_changeset.storage.insert(U256::from(5), (U256::ZERO, U256::from(10)));

        let exec_res = ExecutionResult {
            tx_changesets: vec![TransactionChangeSet {
                receipt: Receipt::default(), /* receipts are not saved. */
                changeset: BTreeMap::from([(H160([50; 20]), account_changeset.clone())]),
                new_bytecodes: BTreeMap::from([]),
            }],
            block_changesets: BTreeMap::from([(H160([51; 20]), account_changeset.account)]),
        };

        (SealedBlockWithSenders { block, senders: vec![H160([3; 20])] }, exec_res)
    }

    fn block2() -> (SealedBlockWithSenders, ExecutionResult) {
        let mut block_rlp = hex!("f9025ff901f7a0c86e8cc0310ae7c531c758678ddbfd16fc51c8cef8cec650b032de9869e8b94fa01dcc4de8dec75d7aab85b567b6ccd41ad312451b948a7413f0a142fd40d49347942adc25665018aa1fe0e6bc666dac8fc2697ff9baa050554882fbbda2c2fd93fdc466db9946ea262a67f7a76cc169e714f105ab583da00967f09ef1dfed20c0eacfaa94d5cd4002eda3242ac47eae68972d07b106d192a0e3c8b47fbfc94667ef4cceb17e5cc21e3b1eebd442cebb27f07562b33836290db90100000000000000000000000000000000000000000000000000000000000000000000000000000000000000000000000000000000000000000000000000000000000000000000000000000000000000000000000000000000000000000000000000000000000000000000000000000000000000000000000000000000000000000000000000000000000000000000000000000000000000000000000000000000000000000000000000000000000000000000000000000000000000000000000000000000000000000000000000000000000000000000000000000000000000000000000000000000000000000000000000000000000000000000000000000000008302000001830f42408238108203e800a00000000000000000000000000000000000000000000000000000000000000000880000000000000000f862f860800a83061a8094095e7baea6a6c7c4c2dfeb977efac326af552d8780801ba072ed817487b84ba367d15d2f039b5fc5f087d0a8882fbdf73e8cb49357e1ce30a0403d800545b8fc544f92ce8124e2255f8c3c6af93f28243a120585d4c4c6a2a3c0").as_slice();
        let mut block = SealedBlock::decode(&mut block_rlp).unwrap();
        block.withdrawals = Some(vec![Withdrawal::default()]);
        let mut header = block.header.clone().unseal();
        header.number = 2;
        header.state_root =
            H256(hex!("8d1570fc7c7e25de7eab9ae2611ef4752f89b8d1e076916389180a29306dd509"));
        block.header = header.seal_slow();

        let mut account_changeset = AccountChangeSet::default();
        // storage will be moved
        let info_changeset = AccountInfoChangeSet::Changed {
            old: Account { nonce: 1, balance: U256::from(10), bytecode_hash: None },
            new: Account { nonce: 2, balance: U256::from(15), bytecode_hash: None },
        };
        account_changeset.account = info_changeset.clone();
        account_changeset.storage.insert(U256::from(5), (U256::from(10), U256::from(15)));

        let block_changeset = AccountInfoChangeSet::Changed {
            old: Account { nonce: 2, balance: U256::from(15), bytecode_hash: None },
            new: Account { nonce: 3, balance: U256::from(20), bytecode_hash: None },
        };
        let exec_res = ExecutionResult {
            tx_changesets: vec![TransactionChangeSet {
                receipt: Receipt::default(), /* receipts are not saved. */
                changeset: BTreeMap::from([(H160([50; 20]), account_changeset.clone())]),
                new_bytecodes: BTreeMap::from([]),
            }],
            block_changesets: BTreeMap::from([(H160([50; 20]), block_changeset)]),
        };

        (SealedBlockWithSenders { block, senders: vec![H160([3; 20])] }, exec_res)
    }

    #[test]
    fn insert_get_take() {
        let db = create_test_rw_db();

        // setup
        let mut tx = Transaction::new(db.as_ref()).unwrap();
        let chain_spec = ChainSpecBuilder::default()
            .chain(MAINNET.chain)
            .genesis(MAINNET.genesis.clone())
            .shanghai_activated()
            .build();

        let genesis = genesis();
        insert_canonical_block(tx.deref_mut(), genesis.clone(), None, false).unwrap();

        tx.put::<tables::AccountsTrie>(EMPTY_ROOT, vec![0x80]).unwrap();
        assert_genesis_block(&tx, genesis.clone());

        let (block1, exec_res1) = block1();
        let (block2, exec_res2) = block2();

        tx.insert_block(block1.clone(), &chain_spec, exec_res1.clone()).unwrap();

        // get one block
        let get = tx.get_block_and_execution_range::<false>(&chain_spec, 1..=1).unwrap();
        assert_eq!(get, vec![(block1.clone(), exec_res1.clone())]);

        // take one block
        let take = tx.get_block_and_execution_range::<true>(&chain_spec, 1..=1).unwrap();
        assert_eq!(take, vec![(block1.clone(), exec_res1.clone())]);
        assert_genesis_block(&tx, genesis.clone());

        tx.insert_block(block1.clone(), &chain_spec, exec_res1.clone()).unwrap();
        tx.insert_block(block2.clone(), &chain_spec, exec_res2.clone()).unwrap();

        // get second block
        let get = tx.get_block_and_execution_range::<false>(&chain_spec, 2..=2).unwrap();
        assert_eq!(get, vec![(block2.clone(), exec_res2.clone())]);

        // get two blocks
        let get = tx.get_block_and_execution_range::<false>(&chain_spec, 1..=2).unwrap();
        assert_eq!(
            get,
            vec![(block1.clone(), exec_res1.clone()), (block2.clone(), exec_res2.clone())]
        );

        // take two blocks
        let get = tx.get_block_and_execution_range::<true>(&chain_spec, 1..=2).unwrap();
        assert_eq!(
            get,
            vec![(block1.clone(), exec_res1.clone()), (block2.clone(), exec_res2.clone())]
        );

        // assert genesis state
        assert_genesis_block(&tx, genesis);
    }
}<|MERGE_RESOLUTION|>--- conflicted
+++ resolved
@@ -14,14 +14,9 @@
 };
 use reth_interfaces::{db::Error as DbError, provider::ProviderError};
 use reth_primitives::{
-<<<<<<< HEAD
-    keccak256, Account, Address, BlockHash, BlockNumber, ChainSpec, Hardfork, Header, Receipt,
+    keccak256, Account, Address, BlockHash, BlockNumber, Bytecode, ChainSpec, Hardfork, Header,
     SealedBlock, SealedBlockWithSenders, StorageEntry, TransactionSignedEcRecovered, TransitionId,
     TxNumber, H256, U256,
-=======
-    keccak256, Account, Address, BlockHash, BlockNumber, Bytecode, ChainSpec, Hardfork, Header,
-    SealedBlock, StorageEntry, TransitionId, TxNumber, H256, U256,
->>>>>>> 9e1c341e
 };
 use reth_tracing::tracing::{info, trace};
 use std::{
@@ -169,7 +164,7 @@
         block: BlockNumber,
     ) -> Result<(TxNumber, TransitionId), TransactionError> {
         if block == 0 {
-            return Ok((0, 0))
+            return Ok((0, 0));
         }
 
         let prev_number = block - 1;
@@ -221,7 +216,7 @@
 
         while let Some(Ok((key, _))) = reverse_walker.next() {
             if selector(key.clone()) <= block {
-                break
+                break;
             }
             self.delete::<T>(key, None)?;
         }
@@ -252,7 +247,7 @@
             // delete old shard so new one can be inserted.
             self.delete::<tables::AccountHistory>(shard_key, None)?;
             let list = list.iter(0).map(|i| i as u64).collect::<Vec<_>>();
-            return Ok(list)
+            return Ok(list);
         }
         Ok(Vec::new())
     }
@@ -270,7 +265,7 @@
             // delete old shard so new one can be inserted.
             self.delete::<tables::StorageHistory>(storage_shard_key, None)?;
             let list = list.iter(0).map(|i| i as u64).collect::<Vec<_>>();
-            return Ok(list)
+            return Ok(list);
         }
         Ok(Vec::new())
     }
@@ -493,7 +488,7 @@
                     expected: block_state_root,
                     block_number,
                     block_hash,
-                })
+                });
             }
         }
 
@@ -543,7 +538,7 @@
         let block_bodies = self.get_or_take::<tables::BlockBodies, false>(range)?;
 
         if block_bodies.is_empty() {
-            return Ok(Vec::new())
+            return Ok(Vec::new());
         }
 
         // iterate over and get all transaction and signers
@@ -611,7 +606,7 @@
 
         let block_headers = self.get_or_take::<tables::Headers, TAKE>(range.clone())?;
         if block_headers.is_empty() {
-            return Ok(Vec::new())
+            return Ok(Vec::new());
         }
 
         let block_header_hashes =
@@ -705,7 +700,7 @@
             self.get_or_take::<tables::BlockTransitionIndex, TAKE>(range.clone())?;
 
         if block_transition.is_empty() {
-            return Ok(Vec::new())
+            return Ok(Vec::new());
         }
         // get block transitions
         let first_block_number =
@@ -981,8 +976,8 @@
         Ok(self
             .cursor_read::<tables::StorageChangeSet>()?
             .walk_range(
-                TransitionIdAddress((from, Address::zero()))..
-                    TransitionIdAddress((to, Address::zero())),
+                TransitionIdAddress((from, Address::zero()))
+                    ..TransitionIdAddress((to, Address::zero())),
             )?
             .collect::<Result<Vec<_>, _>>()?
             .into_iter()
@@ -1393,7 +1388,7 @@
     while let Some((sharded_key, list)) = item {
         // there is no more shard for address
         if sharded_key.key != address {
-            break
+            break;
         }
         cursor.delete_current()?;
         // check first item and if it is more and eq than `transition_id` delete current
@@ -1401,14 +1396,14 @@
         let first = list.iter(0).next().expect("List can't empty");
         if first >= transition_id as usize {
             item = cursor.prev()?;
-            continue
+            continue;
         } else if transition_id <= sharded_key.highest_transition_id {
             // if first element is in scope whole list would be removed.
             // so at least this first element is present.
-            return Ok(list.iter(0).take_while(|i| *i < transition_id as usize).collect::<Vec<_>>())
+            return Ok(list.iter(0).take_while(|i| *i < transition_id as usize).collect::<Vec<_>>());
         } else {
             let new_list = list.iter(0).collect::<Vec<_>>();
-            return Ok(new_list)
+            return Ok(new_list);
         }
     }
     Ok(Vec::new())
@@ -1430,11 +1425,11 @@
 
     while let Some((storage_sharded_key, list)) = item {
         // there is no more shard for address
-        if storage_sharded_key.address != address ||
-            storage_sharded_key.sharded_key.key != storage_key
+        if storage_sharded_key.address != address
+            || storage_sharded_key.sharded_key.key != storage_key
         {
             // there is no more shard for address and storage_key.
-            break
+            break;
         }
         cursor.delete_current()?;
         // check first item and if it is more and eq than `transition_id` delete current
@@ -1442,13 +1437,13 @@
         let first = list.iter(0).next().expect("List can't empty");
         if first >= transition_id as usize {
             item = cursor.prev()?;
-            continue
+            continue;
         } else if transition_id <= storage_sharded_key.sharded_key.highest_transition_id {
             // if first element is in scope whole list would be removed.
             // so at least this first element is present.
-            return Ok(list.iter(0).take_while(|i| *i < transition_id as usize).collect::<Vec<_>>())
+            return Ok(list.iter(0).take_while(|i| *i < transition_id as usize).collect::<Vec<_>>());
         } else {
-            return Ok(list.iter(0).collect::<Vec<_>>())
+            return Ok(list.iter(0).collect::<Vec<_>>());
         }
     }
     Ok(Vec::new())
