//! Consensus for ethereum network
use std::sync::Arc;

use crate::validation;
use reth_interfaces::consensus::{Consensus, ConsensusError};
use reth_primitives::{ChainSpec, Hardfork, SealedBlock, SealedHeader, EMPTY_OMMER_ROOT, U256};

/// Ethereum beacon consensus
///
/// This consensus engine does basic checks as outlined in the execution specs.
#[derive(Debug)]
pub struct BeaconConsensus {
<<<<<<< HEAD
    /// Chain specification.
    chain_spec: ChainSpec,
=======
    /// Watcher over the forkchoice state
    forkchoice_state_rx: watch::Receiver<ForkchoiceState>,
    /// Configuration
    chain_spec: Arc<ChainSpec>,
>>>>>>> 46c96a14
}

impl BeaconConsensus {
    /// Create a new instance of [BeaconConsensus]
<<<<<<< HEAD
    pub fn new(chain_spec: ChainSpec) -> Self {
        Self { chain_spec }
=======
    pub fn new(
        chain_spec: Arc<ChainSpec>,
        forkchoice_state_rx: watch::Receiver<ForkchoiceState>,
    ) -> Self {
        Self { chain_spec, forkchoice_state_rx }
    }

    /// Create new [BeaconConsensusBuilder].
    pub fn builder() -> BeaconConsensusBuilder {
        BeaconConsensusBuilder::default()
>>>>>>> 46c96a14
    }
}

impl Consensus for BeaconConsensus {
    fn pre_validate_header(
        &self,
        header: &SealedHeader,
        parent: &SealedHeader,
    ) -> Result<(), ConsensusError> {
        validation::validate_header_standalone(header, &self.chain_spec)?;
        validation::validate_header_regarding_parent(parent, header, &self.chain_spec)?;

        Ok(())
    }

    fn validate_header(
        &self,
        header: &SealedHeader,
        total_difficulty: U256,
    ) -> Result<(), ConsensusError> {
        if self.chain_spec.fork(Hardfork::Paris).active_at_ttd(total_difficulty, header.difficulty)
        {
            // EIP-3675: Upgrade consensus to Proof-of-Stake:
            // https://eips.ethereum.org/EIPS/eip-3675#replacing-difficulty-with-0
            if header.difficulty != U256::ZERO {
                return Err(ConsensusError::TheMergeDifficultyIsNotZero)
            }

            if header.nonce != 0 {
                return Err(ConsensusError::TheMergeNonceIsNotZero)
            }

            if header.ommers_hash != EMPTY_OMMER_ROOT {
                return Err(ConsensusError::TheMergeOmmerRootIsNotEmpty)
            }

            // mixHash is used instead of difficulty inside EVM
            // https://eips.ethereum.org/EIPS/eip-4399#using-mixhash-field-instead-of-difficulty
        } else {
            // TODO Consensus checks for old blocks:
            //  * difficulty, mix_hash & nonce aka PoW stuff
            // low priority as syncing is done in reverse order
        }

        Ok(())
    }

    fn pre_validate_block(&self, block: &SealedBlock) -> Result<(), ConsensusError> {
        validation::validate_block_standalone(block, &self.chain_spec)
    }

    fn has_block_reward(&self, total_difficulty: U256, difficulty: U256) -> bool {
        !self.chain_spec.fork(Hardfork::Paris).active_at_ttd(total_difficulty, difficulty)
    }
}

#[cfg(test)]
mod test {
    use super::BeaconConsensus;
    use reth_interfaces::consensus::Consensus;
    use reth_primitives::{ChainSpecBuilder, U256};
    use std::sync::Arc;

    #[test]
    fn test_has_block_reward_before_paris() {
<<<<<<< HEAD
        let chain_spec = ChainSpecBuilder::mainnet().build();
        let consensus = BeaconConsensus::new(chain_spec);
=======
        let chain_spec = Arc::new(ChainSpecBuilder::mainnet().build());
        let (consensus, _) = BeaconConsensus::builder().build(chain_spec);
>>>>>>> 46c96a14
        assert!(consensus.has_block_reward(U256::ZERO, U256::ZERO));
    }
}<|MERGE_RESOLUTION|>--- conflicted
+++ resolved
@@ -10,34 +10,14 @@
 /// This consensus engine does basic checks as outlined in the execution specs.
 #[derive(Debug)]
 pub struct BeaconConsensus {
-<<<<<<< HEAD
     /// Chain specification.
-    chain_spec: ChainSpec,
-=======
-    /// Watcher over the forkchoice state
-    forkchoice_state_rx: watch::Receiver<ForkchoiceState>,
-    /// Configuration
     chain_spec: Arc<ChainSpec>,
->>>>>>> 46c96a14
 }
 
 impl BeaconConsensus {
     /// Create a new instance of [BeaconConsensus]
-<<<<<<< HEAD
-    pub fn new(chain_spec: ChainSpec) -> Self {
+    pub fn new(chain_spec: Arc<ChainSpec>) -> Self {
         Self { chain_spec }
-=======
-    pub fn new(
-        chain_spec: Arc<ChainSpec>,
-        forkchoice_state_rx: watch::Receiver<ForkchoiceState>,
-    ) -> Self {
-        Self { chain_spec, forkchoice_state_rx }
-    }
-
-    /// Create new [BeaconConsensusBuilder].
-    pub fn builder() -> BeaconConsensusBuilder {
-        BeaconConsensusBuilder::default()
->>>>>>> 46c96a14
     }
 }
 
@@ -103,13 +83,8 @@
 
     #[test]
     fn test_has_block_reward_before_paris() {
-<<<<<<< HEAD
-        let chain_spec = ChainSpecBuilder::mainnet().build();
+        let chain_spec = Arc::new(ChainSpecBuilder::mainnet().build());
         let consensus = BeaconConsensus::new(chain_spec);
-=======
-        let chain_spec = Arc::new(ChainSpecBuilder::mainnet().build());
-        let (consensus, _) = BeaconConsensus::builder().build(chain_spec);
->>>>>>> 46c96a14
         assert!(consensus.has_block_reward(U256::ZERO, U256::ZERO));
     }
 }