--- conflicted
+++ resolved
@@ -54,11 +54,8 @@
         headers::{client::StatusUpdater, downloader::HeaderDownloader},
     },
 };
-<<<<<<< HEAD
-use reth_primitives::{ChainSpec, H256};
-=======
+use reth_primitives::H256;
 use reth_provider::ExecutorFactory;
->>>>>>> ee3a8af7
 use std::sync::Arc;
 use tokio::sync::watch;
 
@@ -93,12 +90,8 @@
         EF: ExecutorFactory,
     {
         Self {
-<<<<<<< HEAD
             online: OnlineStages::new(tip_rx, consensus, header_downloader, body_downloader),
-=======
-            online: OnlineStages::new(consensus, header_downloader, body_downloader),
             executor_factory,
->>>>>>> ee3a8af7
             status_updater,
         }
     }
@@ -156,13 +149,8 @@
 {
     fn builder(self) -> StageSetBuilder<DB> {
         StageSetBuilder::default()
-<<<<<<< HEAD
             .add_stage(HeaderStage::new(self.tip_rx, self.header_downloader))
-            .add_stage(TotalDifficultyStage::default())
-=======
-            .add_stage(HeaderStage::new(self.header_downloader, self.consensus.clone()))
             .add_stage(TotalDifficultyStage::new(self.consensus.clone()))
->>>>>>> ee3a8af7
             .add_stage(BodyStage { downloader: self.body_downloader, consensus: self.consensus })
     }
 }
