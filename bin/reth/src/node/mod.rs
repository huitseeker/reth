//! Main node command
//!
//! Starts the client
use crate::{
    args::{NetworkArgs, RpcServerArgs},
    dirs::{ConfigPath, DbPath, PlatformPath},
    prometheus_exporter,
    runner::CliContext,
    utils::get_single_header,
};
use clap::{crate_version, Parser};
use events::NodeEvent;
use eyre::Context;
use fdlimit::raise_fd_limit;
use futures::{pin_mut, stream::select as stream_select, Stream, StreamExt};
use reth_consensus::beacon::BeaconConsensus;
use reth_db::{
    database::Database,
    mdbx::{Env, WriteMap},
    tables,
    transaction::DbTx,
};
use reth_downloaders::{
    bodies::bodies::BodiesDownloaderBuilder,
    headers::reverse_headers::ReverseHeadersDownloaderBuilder,
};
use reth_interfaces::{
    consensus::{Consensus, ForkchoiceState},
    p2p::{
        bodies::downloader::BodyDownloader,
        headers::{client::StatusUpdater, downloader::HeaderDownloader},
    },
    sync::SyncStateUpdater,
};
use reth_network::{
    error::NetworkError, FetchClient, NetworkConfig, NetworkHandle, NetworkManager,
};
use reth_network_api::NetworkInfo;
use reth_primitives::{BlockHashOrNumber, ChainSpec, Head, H256};
use reth_provider::{BlockProvider, HeaderProvider, ShareableDatabase};
use reth_rpc_engine_api::{EngineApi, EngineApiHandle};
use reth_staged_sync::{
    utils::{
        chainspec::genesis_value_parser,
        init::{init_db, init_genesis},
        parse_socket_address,
    },
    Config,
};
use reth_stages::{
    prelude::*,
    stages::{ExecutionStage, SenderRecoveryStage, TotalDifficultyStage, FINISH},
};
use reth_tasks::TaskExecutor;
use std::{net::SocketAddr, path::PathBuf, sync::Arc};
use tokio::sync::{mpsc::unbounded_channel, watch};
use tracing::*;

pub mod events;

/// Start the node
#[derive(Debug, Parser)]
pub struct Command {
    /// The path to the configuration file to use.
    #[arg(long, value_name = "FILE", verbatim_doc_comment, default_value_t)]
    config: PlatformPath<ConfigPath>,

    /// The path to the database folder.
    ///
    /// Defaults to the OS-specific data directory:
    ///
    /// - Linux: `$XDG_DATA_HOME/reth/db` or `$HOME/.local/share/reth/db`
    /// - Windows: `{FOLDERID_RoamingAppData}/reth/db`
    /// - macOS: `$HOME/Library/Application Support/reth/db`
    #[arg(long, value_name = "PATH", verbatim_doc_comment, default_value_t)]
    db: PlatformPath<DbPath>,

    /// The chain this node is running.
    ///
    /// Possible values are either a built-in chain or the path to a chain specification file.
    ///
    /// Built-in chains:
    /// - mainnet
    /// - goerli
    /// - sepolia
    #[arg(
        long,
        value_name = "CHAIN_OR_PATH",
        verbatim_doc_comment,
        default_value = "mainnet",
        value_parser = genesis_value_parser
    )]
    chain: Arc<ChainSpec>,

    /// Enable Prometheus metrics.
    ///
    /// The metrics will be served at the given interface and port.
    #[arg(long, value_name = "SOCKET", value_parser = parse_socket_address, help_heading = "Metrics")]
    metrics: Option<SocketAddr>,

    #[clap(flatten)]
    network: NetworkArgs,

    /// Set the chain tip manually for testing purposes.
    ///
    /// NOTE: This is a temporary flag
    #[arg(long = "debug.tip", help_heading = "Debug")]
    tip: Option<H256>,

    /// Runs the sync only up to the specified block
    #[arg(long = "debug.max-block", help_heading = "Debug")]
    max_block: Option<u64>,

    /// Flag indicating whether the node should be terminated after the pipeline sync.
    #[arg(long = "debug.terminate", help_heading = "Debug")]
    terminate: bool,

    #[clap(flatten)]
    rpc: RpcServerArgs,
}

impl Command {
    /// Execute `node` command
    // TODO: RPC
    pub async fn execute(self, ctx: CliContext) -> eyre::Result<()> {
        info!(target: "reth::cli", "reth {} starting", crate_version!());

        // Raise the fd limit of the process.
        // Does not do anything on windows.
        raise_fd_limit();

        let mut config: Config = self.load_config()?;
        info!(target: "reth::cli", path = %self.db, "Configuration loaded");

        info!(target: "reth::cli", path = %self.db, "Opening database");
        let db = Arc::new(init_db(&self.db)?);
        let shareable_db = ShareableDatabase::new(Arc::clone(&db), self.chain.clone());
        info!(target: "reth::cli", "Database opened");

        self.start_metrics_endpoint()?;

        debug!(target: "reth::cli", chain=%self.chain.chain, genesis=?self.chain.genesis_hash(), "Initializing genesis");

        init_genesis(db.clone(), self.chain.clone())?;

        let consensus = Arc::new(BeaconConsensus::new(self.chain.clone())) as Arc<dyn Consensus>;
        info!(target: "reth::cli", "Consensus engine initialized");

        self.init_trusted_nodes(&mut config);

        info!(target: "reth::cli", "Connecting to P2P network");
        let network_config =
            self.load_network_config(&config, Arc::clone(&db), ctx.task_executor.clone());
        let network = self.start_network(network_config, &ctx.task_executor, ()).await?;
        info!(target: "reth::cli", peer_id = %network.peer_id(), local_addr = %network.local_addr(), "Connected to P2P network");

        let test_transaction_pool = reth_transaction_pool::test_utils::testing_pool();
        info!(target: "reth::cli", "Test transaction pool initialized");

        let _rpc_server = self
            .rpc
            .start_rpc_server(
                shareable_db.clone(),
                test_transaction_pool.clone(),
                network.clone(),
                ctx.task_executor.clone(),
            )
            .await?;
        info!(target: "reth::cli", "Started RPC server");

        // TODO: replace this
        let (tx, _rx) = watch::channel(ForkchoiceState::default());
        let engine_api_handle = self.init_engine_api(Arc::clone(&db), tx, &ctx.task_executor);
        info!(target: "reth::cli", "Engine API handler initialized");

        let _auth_server = self
            .rpc
            .start_auth_server(
                shareable_db,
                test_transaction_pool,
                network.clone(),
                ctx.task_executor.clone(),
                engine_api_handle,
            )
            .await?;
        info!(target: "reth::cli", "Started Auth server");

        let (mut pipeline, events) = self
            .build_networked_pipeline(
                &mut config,
                network.clone(),
                &consensus,
                db.clone(),
                &ctx.task_executor,
            )
            .await?;

        if let Some(tip) = self.tip {
            pipeline.set_tip(tip);
            debug!(target: "reth::cli", %tip, "Tip manually set");
        } else {
            let warn_msg = "No tip specified. \
                reth cannot communicate with consensus clients, \
                so a tip must manually be provided for the online stages with --debug.tip <HASH>.";
            warn!(target: "reth::cli", warn_msg);
        }

        ctx.task_executor.spawn(events::handle_events(Some(network.clone()), events));

        // Run pipeline
        let (rx, tx) = tokio::sync::oneshot::channel();
        info!(target: "reth::cli", "Starting sync pipeline");
        ctx.task_executor.spawn_critical_blocking("pipeline task", async move {
            let res = pipeline.run(db.clone()).await;
            let _ = rx.send(res);
        });

        tx.await??;

        info!(target: "reth::cli", "Pipeline has finished.");

        if self.terminate {
            Ok(())
        } else {
            // The pipeline has finished downloading blocks up to `--debug.tip` or
            // `--debug.max-block`. Keep other node components alive for further usage.
            futures::future::pending().await
        }
    }

    async fn build_networked_pipeline(
        &self,
        config: &mut Config,
        network: NetworkHandle,
        consensus: &Arc<dyn Consensus>,
        db: Arc<Env<WriteMap>>,
        task_executor: &TaskExecutor,
    ) -> eyre::Result<(Pipeline<Env<WriteMap>, impl SyncStateUpdater>, impl Stream<Item = NodeEvent>)>
    {
        let fetch_client = network.fetch_client().await?;
        let max_block = if let Some(block) = self.max_block {
            Some(block)
        } else if let Some(tip) = self.tip {
            Some(self.lookup_or_fetch_tip(db.clone(), fetch_client.clone(), tip).await?)
        } else {
            None
        };

        // TODO: remove Arc requirement from downloader builders.
        // building network downloaders using the fetch client
        let fetch_client = Arc::new(fetch_client);
        let header_downloader = ReverseHeadersDownloaderBuilder::from(config.stages.headers)
            .build(fetch_client.clone(), consensus.clone())
            .into_task_with(task_executor);

        let body_downloader = BodiesDownloaderBuilder::from(config.stages.bodies)
            .build(fetch_client.clone(), consensus.clone(), db.clone())
            .into_task_with(task_executor);

        let mut pipeline = self
            .build_pipeline(
                config,
                header_downloader,
                body_downloader,
                network.clone(),
                consensus,
                max_block,
            )
            .await?;

        let events = stream_select(
            network.event_listener().map(Into::into),
            pipeline.events().map(Into::into),
        );
        Ok((pipeline, events))
    }

    fn load_config(&self) -> eyre::Result<Config> {
        confy::load_path::<Config>(&self.config).wrap_err("Could not load config")
    }

    fn init_trusted_nodes(&self, config: &mut Config) {
        config.peers.connect_trusted_nodes_only = self.network.trusted_only;

        if !self.network.trusted_peers.is_empty() {
            info!(target: "reth::cli", "Adding trusted nodes");
            self.network.trusted_peers.iter().for_each(|peer| {
                config.peers.trusted_nodes.insert(*peer);
            });
        }
    }

    fn start_metrics_endpoint(&self) -> eyre::Result<()> {
        if let Some(listen_addr) = self.metrics {
            info!(target: "reth::cli", addr = %listen_addr, "Starting metrics endpoint");
            prometheus_exporter::initialize(listen_addr)
        } else {
            Ok(())
        }
    }

    fn init_engine_api(
        &self,
        db: Arc<Env<WriteMap>>,
        forkchoice_state_tx: watch::Sender<ForkchoiceState>,
        task_executor: &TaskExecutor,
    ) -> EngineApiHandle {
        let (message_tx, message_rx) = unbounded_channel();
        let engine_api = EngineApi::new(
            ShareableDatabase::new(db, self.chain.clone()),
            self.chain.clone(),
            message_rx,
            forkchoice_state_tx,
        );
        task_executor.spawn(engine_api);
        message_tx
    }

    /// Spawns the configured network and associated tasks and returns the [NetworkHandle] connected
    /// to that network.
    async fn start_network<C>(
        &self,
        config: NetworkConfig<C>,
        task_executor: &TaskExecutor,
        // TODO: integrate pool
        _pool: (),
    ) -> Result<NetworkHandle, NetworkError>
    where
        C: BlockProvider + HeaderProvider + Clone + Unpin + 'static,
    {
        let client = config.client.clone();
        let (handle, network, _txpool, eth) =
            NetworkManager::builder(config).await?.request_handler(client).split_with_handle();

        let known_peers_file = self.network.persistent_peers_file();
        task_executor.spawn_critical_with_signal("p2p network task", |shutdown| {
            run_network_until_shutdown(shutdown, network, known_peers_file)
        });

        task_executor.spawn_critical("p2p eth request handler", eth);

        // TODO spawn pool

        Ok(handle)
    }

    fn lookup_head(&self, db: Arc<Env<WriteMap>>) -> Result<Head, reth_interfaces::db::Error> {
        db.view(|tx| {
            let head = FINISH.get_progress(tx)?.unwrap_or_default();
            let header = tx
                .get::<tables::Headers>(head)?
                .expect("the header for the latest block is missing, database is corrupt");
            let total_difficulty = tx.get::<tables::HeaderTD>(head)?.expect(
                "the total difficulty for the latest block is missing, database is corrupt",
            );
            let hash = tx
                .get::<tables::CanonicalHeaders>(head)?
                .expect("the hash for the latest block is missing, database is corrupt");
            Ok::<Head, reth_interfaces::db::Error>(Head {
                number: head,
                hash,
                difficulty: header.difficulty,
                total_difficulty: total_difficulty.into(),
                timestamp: header.timestamp,
            })
        })?
        .map_err(Into::into)
    }

    /// Attempt to look up the block number for the tip hash in the database.
    /// If it doesn't exist, download the header and return the block number.
    ///
    /// NOTE: The download is attempted with infinite retries.
    async fn lookup_or_fetch_tip(
        &self,
        db: Arc<Env<WriteMap>>,
        fetch_client: FetchClient,
        tip: H256,
    ) -> Result<u64, reth_interfaces::Error> {
        if let Some(number) = db.view(|tx| tx.get::<tables::HeaderNumbers>(tip))?? {
            info!(target: "reth::cli", ?tip, number, "Successfully looked up tip block number in the database");
            return Ok(number)
        }

        info!(target: "reth::cli", ?tip, "Fetching tip block number from the network.");
        loop {
            match get_single_header(fetch_client.clone(), BlockHashOrNumber::Hash(tip)).await {
                Ok(tip_header) => {
                    info!(target: "reth::cli", ?tip, number = tip_header.number, "Successfully fetched tip block number");
                    return Ok(tip_header.number)
                }
                Err(error) => {
                    error!(target: "reth::cli", %error, "Failed to fetch the tip. Retrying...");
                }
            }
        }
    }

    fn load_network_config(
        &self,
        config: &Config,
        db: Arc<Env<WriteMap>>,
        executor: TaskExecutor,
    ) -> NetworkConfig<ShareableDatabase<Arc<Env<WriteMap>>>> {
        let head = self.lookup_head(Arc::clone(&db)).expect("the head block is missing");

        self.network
            .network_config(config, self.chain.clone())
            .with_task_executor(Box::new(executor))
            .set_head(head)
            .build(ShareableDatabase::new(db, self.chain.clone()))
    }

    async fn build_pipeline<H, B, U>(
        &self,
        config: &Config,
        header_downloader: H,
        body_downloader: B,
        updater: U,
        consensus: &Arc<dyn Consensus>,
        max_block: Option<u64>,
    ) -> eyre::Result<Pipeline<Env<WriteMap>, U>>
    where
        H: HeaderDownloader + 'static,
        B: BodyDownloader + 'static,
        U: SyncStateUpdater + StatusUpdater + Clone + 'static,
    {
        let stage_conf = &config.stages;

        let mut builder = Pipeline::builder();

        if let Some(max_block) = max_block {
            debug!(target: "reth::cli", max_block, "Configuring builder to use max block");
            builder = builder.with_max_block(max_block)
        }

<<<<<<< HEAD
        let (tip_tx, tip_rx) = watch::channel(H256::zero());
        let factory = reth_executor::Factory::new(Arc::new(self.chain.clone()));
=======
        let factory = reth_executor::Factory::new(self.chain.clone());
>>>>>>> 46c96a14
        let pipeline = builder
            .with_tip_sender(tip_tx)
            .with_sync_state_updater(updater.clone())
            .add_stages(
                DefaultStages::new(
                    tip_rx,
                    consensus.clone(),
                    header_downloader,
                    body_downloader,
                    updater,
                    factory.clone(),
                )
                .set(
                    TotalDifficultyStage::new(consensus.clone())
                        .with_commit_threshold(stage_conf.total_difficulty.commit_threshold),
                )
                .set(SenderRecoveryStage {
                    commit_threshold: stage_conf.sender_recovery.commit_threshold,
                })
                .set(ExecutionStage::new(factory, stage_conf.execution.commit_threshold)),
            )
            .build();

        Ok(pipeline)
    }
}

/// Drives the [NetworkManager] future until a [Shutdown](reth_tasks::shutdown::Shutdown) signal is
/// received. If configured, this writes known peers to `persistent_peers_file` afterwards.
async fn run_network_until_shutdown<C>(
    shutdown: reth_tasks::shutdown::Shutdown,
    network: NetworkManager<C>,
    persistent_peers_file: Option<PathBuf>,
) where
    C: BlockProvider + HeaderProvider + Clone + Unpin + 'static,
{
    pin_mut!(network, shutdown);

    tokio::select! {
        _ = &mut network => {},
        _ = shutdown => {},
    }

    if let Some(file_path) = persistent_peers_file {
        let known_peers = network.all_peers().collect::<Vec<_>>();
        if let Ok(known_peers) = serde_json::to_string_pretty(&known_peers) {
            trace!(target : "reth::cli", peers_file =?file_path, num_peers=%known_peers.len(), "Saving current peers");
            match std::fs::write(&file_path, known_peers) {
                Ok(_) => {
                    info!(target: "reth::cli", peers_file=?file_path, "Wrote network peers to file");
                }
                Err(err) => {
                    warn!(target: "reth::cli", ?err, peers_file=?file_path, "Failed to write network peers to file");
                }
            }
        }
    }
}

#[cfg(test)]
mod tests {
    use super::*;

    #[test]
    fn parse_help_node_command() {
        let err = Command::try_parse_from(["reth", "--help"]).unwrap_err();
        assert_eq!(err.kind(), clap::error::ErrorKind::DisplayHelp);
    }

    #[test]
    fn parse_common_node_command_chain_args() {
        for chain in ["mainnet", "sepolia", "goerli"] {
            let args: Command = Command::parse_from(["reth", "--chain", chain]);
            assert_eq!(args.chain.chain, chain.parse().unwrap());
        }
    }
}<|MERGE_RESOLUTION|>--- conflicted
+++ resolved
@@ -434,12 +434,8 @@
             builder = builder.with_max_block(max_block)
         }
 
-<<<<<<< HEAD
         let (tip_tx, tip_rx) = watch::channel(H256::zero());
-        let factory = reth_executor::Factory::new(Arc::new(self.chain.clone()));
-=======
         let factory = reth_executor::Factory::new(self.chain.clone());
->>>>>>> 46c96a14
         let pipeline = builder
             .with_tip_sender(tip_tx)
             .with_sync_state_updater(updater.clone())
