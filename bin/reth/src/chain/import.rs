--- conflicted
+++ resolved
@@ -152,17 +152,10 @@
                     NoopStatusUpdater::default(),
                     factory.clone(),
                 )
-<<<<<<< HEAD
-                .set(TotalDifficultyStage {
-                    chain_spec: self.chain.as_ref().clone(),
-                    commit_threshold: config.stages.total_difficulty.commit_threshold,
-                })
-=======
                 .set(
                     TotalDifficultyStage::new(consensus.clone())
                         .with_commit_threshold(config.stages.total_difficulty.commit_threshold),
                 )
->>>>>>> 12e94029
                 .set(SenderRecoveryStage {
                     commit_threshold: config.stages.sender_recovery.commit_threshold,
                 })
